--- conflicted
+++ resolved
@@ -11,19 +11,11 @@
     processes = {}
     lb_configs = config["loadbalancer"]
     
-<<<<<<< HEAD
-    # Construct peer list for Raft
-    self_peers = ",".join(f"{lb['host']}:{lb['port']}" for lb in lb_configs)
-    peer_list = ["10.250.25.48:8008", "10.250.25.48:8009"]
-    peer_list = ",".join(peer for peer in peer_list)
-    peer_list = self_peers + "," + peer_list
-=======
     # Build complete peer list for Raft: static and dynamic, then join
     static_peers = ["10.250.213.42:8005", "10.250.213.42:8006", "10.250.213.42:8007"]
     dynamic_peers = [f"{lb['host']}:{lb['port']}" for lb in lb_configs]
     full_peers = static_peers + dynamic_peers
     peer_list = ",".join(full_peers)
->>>>>>> 938a2385
     
     for i, lb in enumerate(lb_configs, start = 3):
         host, port, db_file = lb["host"], lb["port"], lb["db"]
@@ -35,7 +27,7 @@
             "python", "load_balancer_server.py",
             "--host", host,
             "--port", str(port),
-            "--peers", self_peers,
+            "--peers", peer_list,
             "--db", db_file
         ]
         print(f"[launch] {name} on {host}:{port}")
