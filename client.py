import tkinter as tk
from tkinter import ttk, messagebox
import grpc
import threading
import time
import random
import logging 
import json
from concurrent.futures import ThreadPoolExecutor
import hashlib

import os
import sys
sys.path.insert(0, os.path.abspath(os.path.join(os.path.dirname(__file__), "proto")))
from proto import user_cart_pb2, user_cart_pb2_grpc
from proto import inventory_pb2, inventory_pb2_grpc
from proto import load_balancer_pb2, load_balancer_pb2_grpc

def load_config():
    with open("config.json") as f:
        return json.load(f)

config = load_config()

# Load balancer replicas from config
<<<<<<< HEAD
LOAD_BALANCER_REPLICAS = [(r["host"], r["port"]) for r in config["loadbalancer"]] + [("10.250.25.48", 8008), ("10.250.25.48", 8009)]
=======
LOAD_BALANCER_REPLICAS = [(r["host"], r["port"]) for r in config["loadbalancer"]] + [("10.250.213.42", 8005), ("10.250.213.42", 8006), ("10.250.213.42", 8007)]
>>>>>>> 938a2385

POLL_INTERVAL = 5  # seconds

# Logging
logging.basicConfig(level=logging.INFO, format='%(asctime)s - %(levelname)s - %(message)s')
logger = logging.getLogger(__name__)
file_handler = logging.FileHandler('logs/client_app.log')
formatter = logging.Formatter('%(asctime)s - %(levelname)s - %(message)s')
file_handler.setFormatter(formatter)
logger.addHandler(file_handler)

def create_stub_list(replicas, stub_class):
    return [(addr, stub_class(grpc.insecure_channel(f"{addr[0]}:{addr[1]}"))) for addr in replicas]

class ClientApp:
    def __init__(self, root):
        self.root = root
        self.root.title("Shopping Cart")
        self.root.geometry("600x500")
        
        # Configure style
        self.style = ttk.Style()
        self.style.configure('TFrame', background='#f0f0f0')
        self.style.configure('TButton', background='#4CAF50', foreground='black', font=('Arial', 12))
        self.style.configure('TLabel', background='#f0f0f0', font=('Arial', 12))
        self.style.configure('TEntry', font=('Arial', 12))
        self.style.configure('Header.TLabel', font=('Arial', 18, 'bold'))
        self.style.configure('Status.TLabel', font=('Arial', 10), foreground='#555555')
        self.style.configure('Action.TButton', font=('Arial', 12))

        # State variables
        self.user_id = None
        self.current_username = ""
        self.cart = {}
        self.inventory_items = []
        self.selected_inventory_index = None

        # Leader tracking
        self.load_balancer_leader = None

        # Thread pool for async operations
        self.thread_pool = ThreadPoolExecutor(max_workers=5)

        # Create stubs for gRPC services
        self.lb_stubs = create_stub_list(LOAD_BALANCER_REPLICAS, load_balancer_pb2_grpc.LoadBalancerServiceStub)

        # Main container
        self.main_container = ttk.Frame(self.root, style='TFrame')
        self.main_container.pack(fill=tk.BOTH, expand=True)
        
        # Header section
        self.header_frame = ttk.Frame(self.main_container, style='TFrame')
        self.header_frame.pack(fill=tk.X, pady=15, padx=20)
        
        self.header_label = ttk.Label(self.header_frame, 
                                     text="Shopping Cart", 
                                     style='Header.TLabel')
        self.header_label.pack(side=tk.LEFT)
        
        # Status section
        self.status_var = tk.StringVar()
        self.status_var.set("Finding load balancer...")
        self.status_bar = ttk.Label(self.main_container, 
                                   textvariable=self.status_var, 
                                   style='Status.TLabel')
        self.status_bar.pack(side=tk.BOTTOM, fill=tk.X, padx=20, pady=10)

        # Create frames for different views
        self.login_frame = self.create_login_frame()
        self.main_frame = self.create_main_frame()
        
        # Start with login frame visible
        self.login_frame.pack(fill=tk.BOTH, expand=True, padx=20, pady=20)
        
        # Start leader monitoring
        self._start_heartbeat_thread()

    def _start_heartbeat_thread(self):
        """Start background thread to monitor load balancer leaders"""
        def monitor():
            while True:
                try:
                    leader = None
                    for (host, port), stub in self.lb_stubs:
                        try:
                            heartbeat_request = load_balancer_pb2.HeartbeatRequest(host=host, port=port)
                            response = stub.Heartbeat(heartbeat_request, timeout=1.0)
                            if response.is_leader:
                                leader = (host, port)
                                self.root.after(0, lambda: self.status_var.set(f"Connected to load balancer {host}:{port}"))
                                break
                        except grpc.RpcError as e:
                            if e.code() == grpc.StatusCode.FAILED_PRECONDITION and "Not leader" in e.details():
                                leader_info = e.details().split("leader:")
                                if len(leader_info) > 1:
                                    leader_addr = leader_info[1].strip()
                                    try:
                                        leader_host, leader_port = leader_addr.split(":")
                                        leader = (leader_host, int(leader_port))
                                        break
                                    except ValueError:
                                        pass
                    
                    # Update the leader if we found one
                    if leader:
                        if self.load_balancer_leader != leader:
                            logger.info(f"Load balancer leader changed to {leader}")
                        self.load_balancer_leader = leader
                    else:
                        self.root.after(0, lambda: self.status_var.set(f"No load balancer found"))
                        
                except Exception as e:
                    logger.error(f"Error in load balancer monitoring: {e}")
                    
                time.sleep(2)
                
        threading.Thread(target=monitor, daemon=True).start()

        
    # The rest of your UI code stays mostly the same
    # Only changes are in the methods that perform gRPC calls

    def get_lb_stub(self):
        """Get a stub for the current load balancer leader"""
        if self.load_balancer_leader:
            return next((stub for (h, p), stub in self.lb_stubs if (h, p) == self.load_balancer_leader), None)
        return None

    def login(self):
        """Login using background thread"""
        logger.info("Login button clicked")
        username = self.username_entry.get().strip()
        password = self.password_entry.get()

        if not username or not password:
            messagebox.showerror("Error", "Username and password cannot be empty")
            return
        
        hashed_password = self.hash_password(password)
        logger.info(f"Logging in user {username} with hashed password")

        self.login_result_var.set("Logging in...")
        
        stub = self.get_lb_stub()
        logger.info(f"Using load balancer stub: {stub}")
        if not stub:
            messagebox.showerror("Error", "No load balancer available")
            self.login_result_var.set("No load balancer available")
            return

        def on_success(response):
            if response.success:
                self.user_id = response.user_id
                self.current_username = username
                logger.info(f"User {username} logged in with ID {self.user_id}")
                self.login_result_var.set("Login successful")
                self.load_cart()
                self.switch_to_main()
            else:
                self.login_result_var.set("Invalid username or password")
                messagebox.showerror("Error", "Invalid username or password")

        def make_rpc():
            # Use the load balancer's imported LoginRequest
            try:
                logger.info(f"Attempting login for {username}")
                login_request = user_cart_pb2.LoginRequest(username=username, password=hashed_password)
                return stub.Login(login_request)
            except Exception as e:
                logger.error(f"Login RPC error: {e}")
                return None

        self.threaded_rpc("Login", make_rpc, on_success, self.login)

    def create_account(self):
        """Create account using background thread"""
        username = self.register_username.get().strip()
        password = self.register_password.get()
        confirm_password = self.register_confirm_password.get()

        if not username or not password or not confirm_password:
            messagebox.showerror("Error", "Fields cannot be empty")
            return
        
        if password != confirm_password:
            self.register_result_var.set("Passwords do not match")
            messagebox.showerror("Error", "Passwords do not match")
            return
            
        hashed_password = self.hash_password(password)

        self.register_result_var.set("Creating account...")
        
        stub = self.get_lb_stub()
        if not stub:
            messagebox.showerror("Error", "No load balancer available")
            self.register_result_var.set("No load balancer available")
            return

        def on_success(response):
            if response.success:
                self.user_id = response.user_id
                self.current_username = username
                logger.info(f"Account created for {username} with ID {self.user_id}")
                self.register_result_var.set("Account created successfully")
                messagebox.showinfo("Success", "Your account has been created!")
                self.load_cart()
                self.switch_to_main()
            else:
                self.register_result_var.set("Username already exists")
                messagebox.showerror("Error", "Username already exists")

        def make_rpc():
            # Use the load balancer's imported CreateAccountRequest
            create_request = user_cart_pb2.CreateAccountRequest(username=username, password=hashed_password)
            return stub.CreateAccount(create_request)

        self.threaded_rpc("Create Account", make_rpc, on_success, self.create_account)
        

    def load_cart(self):
        """Load cart using background thread"""
        stub = self.get_lb_stub()
        if not stub:
            logger.warning("No load balancer available for cart loading")
            return

        def on_success(response):
            self.cart = {item.inventory_id: item.quantity for item in response.items}
            logger.info(f"Loaded cart for user {self.user_id}: {self.cart}")
            self.refresh_cart()

        def make_rpc():
            # Use the load balancer's UserRequest
            user_request = user_cart_pb2.UserRequest(user_id=self.user_id, username=self.current_username)
            return stub.GetCart(user_request)

        self.threaded_rpc("Load Cart", make_rpc, on_success, self.load_cart)
        

    def add_to_cart(self):
        """Add to cart using background thread"""
        idx = self.selected_inventory_index
        if idx is None:
            messagebox.showinfo("Selection Required", "Please select an inventory first")
            return
            
        item = self.inventory_items[idx]
        try:
            qty = int(self.quantity_entry.get())
            if qty <= 0:
                messagebox.showerror("Error", "Quantity must be positive")
                return
        except ValueError:
            messagebox.showerror("Error", "Invalid quantity")
            return
            
        logger.info(f"Adding {qty} of {item.name} to cart")
        
        stub = self.get_lb_stub()
        if not stub:
            messagebox.showerror("Error", "No load balancer available")
            return

        def on_success(response):
            self.cart[item.id] = self.cart.get(item.id, 0) + qty
            self.refresh_cart()
            messagebox.showinfo("Success", f"Added {qty} of {item.name} to your cart")
            
        def make_rpc():
            # Use the load balancer's Cart request format
            cart_request = load_balancer_pb2.LoadBalancerCartRequest(
                user_id=self.user_id, 
                inventory_id=item.id, 
                quantity=qty,
                username=self.current_username
            )
            return stub.AddToCart(cart_request)

        self.threaded_rpc("Add to Cart", make_rpc, on_success, self.add_to_cart, "Add to Cart")

        
    def remove_from_cart(self):
        """Remove from cart using background thread"""
        idx = self.selected_inventory_index
        if idx is None:
            messagebox.showinfo("Selection Required", "Please select an inventory to remove")
            return
            
        item = self.inventory_items[idx]
        
        if item.id not in self.cart:
            messagebox.showinfo("Not in Cart", "This item is not in your cart")
            return
            
        stub = self.get_lb_stub()
        if not stub:
            messagebox.showerror("Error", "No load balancer available")
            return

        def on_success(_):
            item_name = item.name
            quantity = self.cart.get(item.id, 0)
            self.cart.pop(item.id, None)
            self.refresh_cart()
            messagebox.showinfo("Success", f"Removed {item_name} from your cart")
            
        def make_rpc():
            # Use load balancer's cart request format with quantity=0 to indicate removal
            cart_request = load_balancer_pb2.LoadBalancerCartRequest(
                user_id=self.user_id, 
                inventory_id=item.id, 
                quantity=0,
                username=self.current_username
            )
            return stub.RemoveFromCart(cart_request)

        self.threaded_rpc("Remove from Cart", make_rpc, on_success, self.remove_from_cart, "Remove from Cart")

        
    def checkout(self):
        """Checkout using background thread"""
        if not self.cart:
            messagebox.showinfo("Info", "Your cart is empty")
            return
                
        stub = self.get_lb_stub()
        if not stub:
            messagebox.showerror("Error", "Load balancer unavailable")
            return

        # Show confirmation dialog
        items_text = "\n".join([f"- {next((i.name for i in self.inventory_items if i.id == id), f'Item {id}')}: {qty}" 
                            for id, qty in self.cart.items()])
        confirm = messagebox.askyesno("Confirm Checkout", 
                                    f"Are you sure you want to checkout with these items?\n\n{items_text}")
        
        if not confirm:
            return

        # Disable checkout button
        checkout_button = None
        for widget in self.main_frame.winfo_children():
            if isinstance(widget, tk.Button) and widget["text"] == "Checkout":
                widget.config(state=tk.DISABLED)
                checkout_button = widget

        # Now load balancer handles the entire checkout process atomically
        def process_checkout():
            try:
                self.status_var.set("Processing checkout...")
                
                # Single call to load balancer handles the entire checkout
                user_request = user_cart_pb2.UserRequest(user_id=self.user_id, username=self.current_username)
                stub.Checkout(user_request)
                
                # Get updated inventory after checkout
                response = stub.GetInventory(inventory_pb2.Empty())
                updated_items = list(response.items)
                
                # Update UI on success
                self.root.after(0, lambda: self._update_after_checkout(updated_items))
                
            except grpc.RpcError as e:
                if e.code() == grpc.StatusCode.FAILED_PRECONDITION and "Not leader" in e.details():
                    logger.info("Checkout: Not leader error, refreshing leaders")
                    self.load_balancer_leader = None
                    self.root.after(500, self.checkout)
                else:
                    logger.error(f"Checkout error: {e.code()} - {e.details()}")
                    self.root.after(0, lambda: messagebox.showerror("Error", f"Checkout failed: {e.details()}"))
                    self.root.after(0, lambda: self.status_var.set("Checkout failed"))
            finally:
                # Re-enable the checkout button
                if checkout_button:
                    self.root.after(0, lambda: checkout_button.config(state=tk.NORMAL))
                    
        # Run checkout process in background thread
        threading.Thread(target=process_checkout, daemon=True).start()

        
    def poll_inventory_loop(self):
        """Poll inventory service in background thread"""
        while True:
            try:
                if self.user_id is None:  # Stop polling if logged out
                    return
                    
                stub = self.get_lb_stub()
                if stub:
                    try:
                        # Use load balancer's Empty message for GetInventory
                        response = stub.GetInventory(inventory_pb2.Empty())
                        items = list(response.items)
                        
                        # Update UI on main thread
                        self.root.after(0, lambda i=items: self._update_inventory_items(i))
                        
                    except grpc.RpcError as e:
                        if e.code() == grpc.StatusCode.FAILED_PRECONDITION and "Not leader" in e.details():
                            self.load_balancer_leader = None
                            logger.info("Inventory polling: Not leader error, refreshing leader")
                        else:
                            logger.debug(f"Error polling inventory: {e.code()}")
            except Exception as e:
                logger.error(f"Unexpected error in inventory polling: {str(e)}")
                
            time.sleep(POLL_INTERVAL)

            

    # Helper method for threading RPC calls
    def threaded_rpc(self, operation_name, rpc_function, on_success=None, on_error=None, button_text=None):
        """
        Execute an RPC call in a background thread to keep UI responsive
        
        Args:
            operation_name: Name of the operation (for logging)
            rpc_function: Function that performs the actual RPC call
            on_success: Function to call on successful RPC completion
            on_error: Function to call on RPC error
            button_text: Text of the button to disable during operation
        """
        # Disable button if specified
        disabled_button = None
        if button_text:
            for widget in self.main_frame.winfo_children():
                if isinstance(widget, tk.Button) and widget["text"] == button_text:
                    if widget.cget("state") == "disabled":  # Already in process
                        return  # Don't start another thread
                    widget.config(state=tk.DISABLED)
                    disabled_button = widget
        
        def run_in_thread():
            try:
                result = rpc_function()
                if on_success:
                    self.root.after(0, lambda: on_success(result))
            except grpc.RpcError as e:
                if e.code() == grpc.StatusCode.FAILED_PRECONDITION and "Not leader" in e.details():
                    logger.info(f"{operation_name}: Not leader error, refreshing leaders")
                    # Extract leader info if available
                    leader_info = e.details().split("leader:")
                    if len(leader_info) > 1:
                        leader_addr = leader_info[1].strip()
                        logger.info(f"Error contains leader redirect: {leader_addr}")
                    
                    # Reset leader and retry
                    if on_error:
                        self.root.after(500, on_error)
                elif e.code() == grpc.StatusCode.ALREADY_EXISTS:
                    logger.error(f"Username already exists in threaded_rpc")
                    self.root.after(0, lambda: messagebox.showerror("Error", f"Username already exists"))
                else:
                    logger.error(f"{operation_name} error: {e.code()} - {e.details()}")
                    # self.root.after(0, lambda: messagebox.showerror("Error", f"{operation_name} failed: {e.details()}"))
            except Exception as e2:
                logger.error(f"{operation_name} unexpected error: {str(e2)}")
                # self.root.after(0, lambda: messagebox.showerror("Error", f"Unexpected error: {str(e2)}"))
            finally:
                # Re-enable button if one was disabled
                if disabled_button:
                    self.root.after(0, lambda: disabled_button.config(state=tk.NORMAL))

        # Submit to thread pool instead of creating new thread
        self.thread_pool.submit(run_in_thread)
     
    def hash_password(self, password):
        """Hash a password using SHA-256"""
        return hashlib.sha256(password.encode()).hexdigest()

    def _update_after_checkout(self, updated_items):
        """Update UI after successful checkout"""
        self.inventory_items = updated_items
        self.refresh_inventory()
        self.cart.clear()
        self.refresh_cart()
        self.status_var.set("Checkout completed")
        messagebox.showinfo("Success", "Your order has been placed successfully!")

    def _update_inventory_items(self, items):
        """Update inventory items and refresh display"""
        self.inventory_items = items
        logger.info(f"Polled {len(items)} inventory items")
        self.refresh_inventory()

    def refresh_inventory(self):
        """Update the inventory listbox with current items"""
        if not hasattr(self, "inventory_listbox"):
            return

        # Save current selection
        try:
            current_selection = self.inventory_listbox.curselection()[0]
            current_id = self.inventory_items[current_selection].id
        except (IndexError, AttributeError):
            current_id = None

        # Refresh the list
        self.inventory_listbox.delete(0, tk.END)
        for item in self.inventory_items:
            self.inventory_listbox.insert(tk.END, f"{item.name}: {item.number} available")

        # Try to restore the same item if it's still there
        if current_id is not None:
            for i, item in enumerate(self.inventory_items):
                if item.id == current_id:
                    self.inventory_listbox.selection_set(i)
                    self.inventory_listbox.activate(i)
                    self.inventory_listbox.see(i)
                    break

        # Update timestamp
        now = time.strftime("%H:%M:%S")
        self.inventory_update_label.config(text=f"Last updated: {now}")

    def refresh_cart(self):
        """Update the cart display with current items"""
        if not self.cart:
            self.cart_display.config(text="Your cart is empty")
            return
            
        # Get names for items in cart
        cart_text = "Your Cart:\n"
        
        total_items = 0
        for item_id, qty in self.cart.items():
            item_name = "Unknown Item"
            # Find item name in inventory items
            for item in self.inventory_items:
                if item.id == item_id:
                    item_name = item.name
                    break
            
            cart_text += f"• {item_name}: {qty}\n"
            total_items += qty
            
        cart_text += f"\nTotal Items: {total_items}"
        self.cart_display.config(text=cart_text)


    # GUI methods
    def create_login_frame(self):
        """Create the login view with improved styling"""
        frame = ttk.Frame(self.main_container, style='TFrame')
        
        # Create notebook for tabs
        notebook = ttk.Notebook(frame)
        notebook.pack(fill=tk.BOTH, expand=True)
        
        # Login tab
        login_tab = ttk.Frame(notebook, padding=20)
        notebook.add(login_tab, text="Login")
        
        # Create account tab
        register_tab = ttk.Frame(notebook, padding=20)
        notebook.add(register_tab, text="Create Account")
        
        # Login tab contents
        ttk.Label(login_tab, text="Username:").grid(row=0, column=0, sticky=tk.W, pady=10)
        self.username_entry = ttk.Entry(login_tab, width=30)
        self.username_entry.grid(row=0, column=1, sticky=tk.W, pady=10)
        
        # Add password field
        ttk.Label(login_tab, text="Password:").grid(row=1, column=0, sticky=tk.W, pady=10)
        self.password_entry = ttk.Entry(login_tab, width=30, show="•")
        self.password_entry.grid(row=1, column=1, sticky=tk.W, pady=10)
        
        # Login buttons
        login_button = ttk.Button(login_tab, text="Login", 
                                 command=self.login, 
                                 style='Action.TButton')
        login_button.grid(row=2, column=1, sticky=tk.E, pady=20)
        
        # Login result message
        self.login_result_var = tk.StringVar()
        self.login_result = ttk.Label(login_tab, textvariable=self.login_result_var)
        self.login_result.grid(row=3, column=0, columnspan=2, pady=10)

        # Create account tab contents
        ttk.Label(register_tab, text="Username:").grid(row=0, column=0, sticky=tk.W, pady=10)
        self.register_username = ttk.Entry(register_tab, width=30)
        self.register_username.grid(row=0, column=1, sticky=tk.W, pady=10)
        
        # Add password field
        ttk.Label(register_tab, text="Password:").grid(row=1, column=0, sticky=tk.W, pady=10)
        self.register_password = ttk.Entry(register_tab, width=30, show="•")
        self.register_password.grid(row=1, column=1, sticky=tk.W, pady=10)
        
        # Add confirm password field
        ttk.Label(register_tab, text="Confirm Password:").grid(row=2, column=0, sticky=tk.W, pady=10)
        self.register_confirm_password = ttk.Entry(register_tab, width=30, show="•")
        self.register_confirm_password.grid(row=2, column=1, sticky=tk.W, pady=10)
        
        # Register button
        register_button = ttk.Button(register_tab, text="Create Account", 
                                   command=self.create_account, 
                                   style='Action.TButton')
        register_button.grid(row=3, column=1, sticky=tk.E, pady=20)
        
        # Register result message
        self.register_result_var = tk.StringVar()
        self.register_result = ttk.Label(register_tab, textvariable=self.register_result_var)
        self.register_result.grid(row=4, column=0, columnspan=2, pady=10)
        return frame
        
    def create_main_frame(self):
        """Create the main application view with improved styling"""
        frame = ttk.Frame(self.main_container, style='TFrame')
        
        # Welcome message
        self.welcome_label = ttk.Label(frame, text="", style='Header.TLabel')
        self.welcome_label.pack(pady=(0, 20))
        
        # Left panel - inventory
        left_panel = ttk.Frame(frame)
        left_panel.pack(side=tk.LEFT, fill=tk.BOTH, expand=True, padx=10)
        
        ttk.Label(left_panel, text="Available Inventory", font=('Arial', 14, 'bold')).pack(anchor=tk.W, pady=(0, 10))
        
        # Inventory list with scrollbar
        list_frame = ttk.Frame(left_panel)
        list_frame.pack(fill=tk.BOTH, expand=True)
        
        scrollbar = ttk.Scrollbar(list_frame)
        scrollbar.pack(side=tk.RIGHT, fill=tk.Y)
        
        self.inventory_listbox = tk.Listbox(list_frame, font=('Arial', 12), 
                                          yscrollcommand=scrollbar.set,
                                          selectbackground='#a6d4fa',
                                          height=10)
        self.inventory_listbox.pack(side=tk.LEFT, fill=tk.BOTH, expand=True)
        scrollbar.config(command=self.inventory_listbox.yview)
        
        # Bind selection event
        self.inventory_listbox.bind("<<ListboxSelect>>", self.on_item_select)
        
        # Last updated label
        self.inventory_update_label = ttk.Label(left_panel, text="", style='Status.TLabel')
        self.inventory_update_label.pack(anchor=tk.W, pady=(5, 0))
        
        # Right panel - Cart
        right_panel = ttk.Frame(frame)
        right_panel.pack(side=tk.RIGHT, fill=tk.BOTH, expand=True, padx=10)
        
        ttk.Label(right_panel, text="Your Cart", font=('Arial', 14, 'bold')).pack(anchor=tk.W, pady=(0, 10))
        
        # Cart display
        cart_frame = ttk.Frame(right_panel, relief=tk.GROOVE, borderwidth=1)
        cart_frame.pack(fill=tk.BOTH, expand=True, pady=10)
        
        self.cart_display = ttk.Label(cart_frame, text="Your cart is empty", 
                                    wraplength=200, justify=tk.LEFT)
        self.cart_display.pack(padx=10, pady=10, fill=tk.BOTH)
        
        # Quantity selector
        qty_frame = ttk.Frame(right_panel)
        qty_frame.pack(fill=tk.X, pady=(20, 10))
        
        ttk.Label(qty_frame, text="Quantity:").pack(side=tk.LEFT)
        
        self.quantity_entry = ttk.Spinbox(qty_frame, from_=1, to=100, width=5)
        self.quantity_entry.pack(side=tk.LEFT, padx=10)
        self.quantity_entry.delete(0, tk.END)
        self.quantity_entry.insert(0, "1")
        
        # Action buttons
        button_frame = ttk.Frame(right_panel)
        button_frame.pack(fill=tk.X, pady=10)

        # Define button styles with proper colors
        self.style.configure("Green.TButton", background="#4CAF50", foreground="black", font=('Arial', 12))
        self.style.map("Green.TButton",
            background=[('active', '#45a049'), ('pressed', '#3d8b40')],
            relief=[('pressed', 'sunken'), ('!pressed', 'raised')])

        self.style.configure("Red.TButton", background="#f44336", foreground="black", font=('Arial', 12))
        self.style.map("Red.TButton",
            background=[('active', '#e53935'), ('pressed', '#d32f2f')],
            relief=[('pressed', 'sunken'), ('!pressed', 'raised')])

        self.style.configure("Blue.TButton", background="#2196F3", foreground="black", font=('Arial', 12))
        self.style.map("Blue.TButton",
            background=[('active', '#1e88e5'), ('pressed', '#1976d2')],
            relief=[('pressed', 'sunken'), ('!pressed', 'raised')])

        self.style.configure("Gray.TButton", background="#9e9e9e", foreground="black", font=('Arial', 12))
        self.style.map("Gray.TButton",
            background=[('active', '#8f8f8f'), ('pressed', '#7e7e7e')],
            relief=[('pressed', 'sunken'), ('!pressed', 'raised')])

        # Create styled buttons
        add_btn = ttk.Button(button_frame, text="Add to Cart", style="Green.TButton",
                            command=self.add_to_cart)
        add_btn.pack(fill=tk.X, pady=5)

        remove_btn = ttk.Button(button_frame, text="Remove from Cart", style="Red.TButton", 
                                command=self.remove_from_cart)
        remove_btn.pack(fill=tk.X, pady=5)

        checkout_btn = ttk.Button(button_frame, text="Checkout", style="Blue.TButton",
                                command=self.checkout)
        checkout_btn.pack(fill=tk.X, pady=5)

        # Logout button
        logout_btn = ttk.Button(button_frame, text="Logout", style="Gray.TButton",
                            command=self.logout)
        logout_btn.pack(fill=tk.X, pady=(20, 5))
        
        return frame

    def on_item_select(self, event):
        if not self.inventory_listbox.curselection():
            self.selected_inventory_index = None
        else:
            self.selected_inventory_index = self.inventory_listbox.curselection()[0]
            logger.info(f"Selected inventory index: {self.selected_inventory_index}")

    def switch_to_main(self):
        """Switch to main view and update welcome message"""
        self.login_frame.pack_forget()
        
        # Update welcome message
        self.welcome_label.config(text=f"Welcome, {self.current_username}!")
        
        # Show main frame
        self.main_frame.pack(fill=tk.BOTH, expand=True, padx=20, pady=20)
        
        # Start polling for inventory updates
        threading.Thread(target=self.poll_inventory_loop, daemon=True).start()
    
    def logout(self):
        """Logout and return to login screen"""
        self.main_frame.pack_forget()
        self.user_id = None
        self.current_username = ""
        self.current_shard = None
        self.cart = {}
        
        # Reset login fields
        self.username_entry.delete(0, tk.END)
        self.login_result_var.set("")
        self.password_entry.delete(0, tk.END)
        self.register_result_var.set("")
        self.register_username.delete(0, tk.END)
        self.register_password.delete(0, tk.END)
        self.register_confirm_password.delete(0, tk.END)
        
        # Show login frame
        self.login_frame.pack(fill=tk.BOTH, expand=True, padx=20, pady=20)


if __name__ == "__main__":
    root = tk.Tk()
    app = ClientApp(root)
    root.mainloop()<|MERGE_RESOLUTION|>--- conflicted
+++ resolved
@@ -23,11 +23,7 @@
 config = load_config()
 
 # Load balancer replicas from config
-<<<<<<< HEAD
-LOAD_BALANCER_REPLICAS = [(r["host"], r["port"]) for r in config["loadbalancer"]] + [("10.250.25.48", 8008), ("10.250.25.48", 8009)]
-=======
 LOAD_BALANCER_REPLICAS = [(r["host"], r["port"]) for r in config["loadbalancer"]] + [("10.250.213.42", 8005), ("10.250.213.42", 8006), ("10.250.213.42", 8007)]
->>>>>>> 938a2385
 
 POLL_INTERVAL = 5  # seconds
 
