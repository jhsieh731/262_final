--- conflicted
+++ resolved
@@ -18,19 +18,13 @@
         )
         if kind == "s1r":
             peers = ["10.250.213.42:5000","10.250.213.42:5001","10.250.213.42:5002"]
-            peers = ",".join(peers)
         elif kind == "s2r":
             peers = ["10.250.213.42:6000","10.250.213.42:6001","10.250.213.42:6002"]
-            peers = ",".join(peers)
         elif kind == "it":
             peers = ["10.250.213.42:7100","10.250.213.42:7101","10.250.213.42:7102"]
-            peers = ",".join(peers)
         
-<<<<<<< HEAD
-        peers = self_peers + "," + ",".join(peer for peer in peers)
-=======
+        peers = ",".join(peers)
         peers += "," + self_peers
->>>>>>> 938a2385
         name = f"{kind}{i}"
         # print(peers)
 
@@ -40,7 +34,7 @@
             "python", script_name,
             "--host", host,
             "--port", str(port),
-            "--peers", self_peers,
+            "--peers", peers,
             "--db", db_file
         ]
         print(f"[launch] {name} on {host}:{port}")
