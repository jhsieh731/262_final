--- conflicted
+++ resolved
@@ -1,35 +1,4 @@
 {
-<<<<<<< HEAD
-  "shard1": [
-    {"host": "10.250.213.42", "port": 5000, "db": "db/shard1_replica0.db"},
-    {"host": "10.250.213.42", "port": 5001, "db": "db/shard1_replica1.db"},
-    {"host": "10.250.213.42", "port": 5002, "db": "db/shard1_replica2.db"},
-    {"host": "10.250.213.42", "port": 5003, "db": "db/shard1_replica3.db"},
-    {"host": "10.250.213.42", "port": 5004, "db": "db/shard1_replica4.db"}
-  ],
-  "shard2": [
-    {"host": "10.250.213.42", "port": 6000, "db": "db/shard2_replica0.db"},
-    {"host": "10.250.213.42", "port": 6001, "db": "db/shard2_replica1.db"},
-    {"host": "10.250.213.42", "port": 6002, "db": "db/shard2_replica2.db"},
-    {"host": "10.250.213.42", "port": 6003, "db": "db/shard2_replica3.db"},
-    {"host": "10.250.213.42", "port": 6004, "db": "db/shard2_replica4.db"}
-  ],
-  "inventory": [
-    {"host": "10.250.213.42", "port": 7100, "db": "db/inventory_replica0.db"},
-    {"host": "10.250.213.42", "port": 7101, "db": "db/inventory_replica1.db"},
-    {"host": "10.250.213.42", "port": 7102, "db": "db/inventory_replica2.db"},
-    {"host": "10.250.213.42", "port": 7103, "db": "db/inventory_replica3.db"},
-    {"host": "10.250.213.42", "port": 7104, "db": "db/inventory_replica4.db"}
-  ],
-  "loadbalancer": [
-    {"host": "10.250.213.42", "port": 8000, "db": "db/loadbalancer_replica0.db"},
-    {"host": "10.250.213.42", "port": 8001, "db": "db/loadbalancer_replica1.db"},
-    {"host": "10.250.213.42", "port": 8002, "db": "db/loadbalancer_replica2.db"},
-    {"host": "10.250.213.42", "port": 8003, "db": "db/loadbalancer_replica3.db"},
-    {"host": "10.250.213.42", "port": 8004, "db": "db/loadbalancer_replica4.db"}
-  ]
-}
-=======
     "shard1": [
       {"host": "10.250.25.48", "port": 5008, "db": "db/shard1_replica3.db"},
       {"host": "10.250.25.48", "port": 5009, "db": "db/shard1_replica4.db"}
@@ -46,5 +15,4 @@
       {"host": "10.250.25.48", "port": 8008, "db": "db/loadbalancer_replica3.db"},
       {"host": "10.250.25.48", "port": 8009, "db": "db/loadbalancer_replica4.db"}
     ]
-  }
->>>>>>> 938a2385
+  }